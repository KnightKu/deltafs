/*
 * Copyright (c) 2015-2017 Carnegie Mellon University.
 *
 * All rights reserved.
 *
 * Use of this source code is governed by a BSD-style license that can be
 * found in the LICENSE file. See the AUTHORS file for names of contributors.
 */

#include "deltafs_plfsio_filter.h"
#include "deltafs_plfsio.h"

#include "pdlfs-common/coding.h"
#include "pdlfs-common/port.h"
#include "pdlfs-common/testharness.h"
#include "pdlfs-common/testutil.h"

#include <stdlib.h>
#ifdef PDLFS_PLATFORM_POSIX
#include <sys/resource.h>
#include <sys/time.h>
#endif

#include <algorithm>
#include <set>
#include <vector>

namespace pdlfs {
namespace plfsio {

template <typename T, FilterTester tester, size_t key_bits = 24>
class FilterTest {
 public:
  FilterTest() : key_bits_(key_bits), ft_(NULL) {
    options_.bf_bits_per_key = 10;  // Override the defaults
    options_.bm_key_bits = key_bits_;
  }

  ~FilterTest() {
    delete ft_;  // Done
  }

  void Reset(uint32_t num_keys) {
    if (ft_ == NULL) ft_ = new T(options_, 0);  // Does not reserve memory
    ft_->Reset(num_keys);
  }

  // REQUIRES: Reset() must have been called.
  void AddKey(uint32_t seq) {
    std::string key;
    PutFixed32(&key, seq);
    ft_->AddKey(key);
  }

  Slice Finish() {
    data_.clear();
    if (ft_ != NULL) {
      data_ = ft_->Finish().ToString();
      delete ft_;
      ft_ = NULL;
    }
    return data_;
  }

  // REQUIRES: Finish() must have been called.
  bool KeyMayMatch(uint32_t seq) const {
    std::string key;
    PutFixed32(&key, seq);
    return tester(key, data_);
  }

  std::string data_;  // Final filter contents
  const size_t key_bits_;
  DirOptions options_;
  T* ft_;
};

template <typename T>
static void TEST_LogAndApply(T* t, Random* rnd, uint32_t num_keys,
                             bool no_fp = true) {
  t->Reset(num_keys);
  const int key_bits = t->key_bits_;  // Obtain key space
  std::set<uint32_t> keys;
  while (keys.size() != num_keys) {
    keys.insert(rnd->Uniform(1 << key_bits));
  }
  std::set<uint32_t>::iterator it = keys.begin();
  for (; it != keys.end(); ++it) {
    t->AddKey(*it);
  }
  Slice contents = t->Finish();
  fprintf(stderr, "%8u keys (%f%% full) %27s]\t%12.2f bits/key\n", num_keys,
          100.0 * double(num_keys) / (1u << key_bits),
          PrettySize(contents.size()).c_str(),
          8.0 * double(contents.size()) / num_keys);
  // All keys previously inserted must match
  for (it = keys.begin(); it != keys.end(); ++it) {
    ASSERT_TRUE(t->KeyMayMatch(*it));
  }

  // If no_fp is true (no false-positive), all non-existent
  // keys must never match (filter is accurate)
  if (no_fp) {
    std::set<uint32_t> non_keys;  // Randomly generate non-keys
    while (non_keys.size() != keys.size()) {
      uint32_t key = rnd->Uniform(1 << key_bits);
      if (keys.count(key) == 0) {
        non_keys.insert(key);
      }
    }
    for (it = non_keys.begin(); it != non_keys.end(); ++it) {
      ASSERT_FALSE(t->KeyMayMatch(*it));
    }

    // Test keys not in the defined key space
    for (uint32_t i = 0; i < num_keys; i++) {
      ASSERT_FALSE(t->KeyMayMatch((1u << key_bits) + i));
    }
  }
}

// Bloom filter
typedef FilterTest<BloomBlock, BloomKeyMayMatch> BloomFilterTest;

TEST(BloomFilterTest, BloomFmt) {
  Random rnd(301);
  uint32_t num_keys = 0;
  while (num_keys <= (64 << 10)) {
    TEST_LogAndApply(this, &rnd, num_keys, false);
    if (num_keys == 0) {
      num_keys = 1;
    } else {
      num_keys *= 4;
    }
  }
}

// Uncompressed bitmap filter
typedef FilterTest<BitmapBlock<UncompressedFormat>, BitmapKeyMustMatch>
    UncompressedBitmapFilterTest;

TEST(UncompressedBitmapFilterTest, UncompressedBitmapFmt) {
  Random rnd(301);
  uint32_t num_keys = 0;
  while (num_keys <= (16 << 10)) {
    TEST_LogAndApply(this, &rnd, num_keys);
    if (num_keys == 0) {
      num_keys = 1;
    } else {
      num_keys *= 4;
    }
  }
}

// Varint bitmap filter
typedef FilterTest<BitmapBlock<VarintFormat>, BitmapKeyMustMatch>
    VarintBitmapFilterTest;

TEST(VarintBitmapFilterTest, VarintBitmapFmt) {
  Random rnd(301);
  uint32_t num_keys = 0;
  while (num_keys <= (4 << 10)) {
    TEST_LogAndApply(this, &rnd, num_keys);
    if (num_keys == 0) {
      num_keys = 1;
    } else {
      num_keys *= 4;
    }
  }
}

// Varint plus bitmap filter
typedef FilterTest<BitmapBlock<VarintPlusFormat>, BitmapKeyMustMatch>
    VarintPlusBitmapFilterTest;

TEST(VarintPlusBitmapFilterTest, VarintPlusBitmapFmt) {
  Random rnd(301);
  uint32_t num_keys = 0;
  while (num_keys <= (4 << 10)) {
    TEST_LogAndApply(this, &rnd, num_keys);
    if (num_keys == 0) {
      num_keys = 1;
    } else {
      num_keys *= 4;
    }
  }
}

// PForDelta bitmap filter
typedef FilterTest<BitmapBlock<PForDeltaFormat>, BitmapKeyMustMatch>
    PForDeltaBitmapFilterTest;

TEST(PForDeltaBitmapFilterTest, PForDeltaBitmapFmt) {
  Random rnd(301);
  uint32_t num_keys = 0;
  while (num_keys <= (4 << 10)) {
    TEST_LogAndApply(this, &rnd, num_keys);
    if (num_keys == 0) {
      num_keys = 1;
    } else {
      num_keys *= 4;
    }
  }
}

// Roaring bitmap filter
typedef FilterTest<BitmapBlock<RoaringFormat>, BitmapKeyMustMatch>
    RoaringBitmapFilterTest;

TEST(RoaringBitmapFilterTest, RoaringBitmapFmt) {
  Random rnd(301);
  uint32_t num_keys = 0;
  while (num_keys <= (4 << 10)) {
    TEST_LogAndApply(this, &rnd, num_keys);
    if (num_keys == 0) {
      num_keys = 1;
    } else {
      num_keys *= 4;
    }
  }
}

<<<<<<< HEAD
template <typename T, size_t key_bits = 24>
=======
// Roaring bitmap filter
typedef FilterTest<BitmapBlock<PRoaringFormat>, BitmapKeyMustMatch>
    PRoaringBitmapFilterTest;

TEST(PRoaringBitmapFilterTest, PRoaringBitmapFmt) {
  Random rnd(301);
  uint32_t num_keys = 0;
  while (num_keys <= (4 << 10)) {
    TEST_LogAndApply(this, &rnd, num_keys);
    if (num_keys == 0) {
      num_keys = 1;
    } else {
      num_keys *= 4;
    }
  }
}

template <typename T>
>>>>>>> 6df8025a
class PlfsFilterBench {
 public:
  explicit PlfsFilterBench(size_t num_tables = 64)
      : num_tables_(num_tables), key_bits_(key_bits) {
    options_.bf_bits_per_key = 10;
    options_.bm_key_bits = key_bits_;

    fprintf(stderr, "Generating keys ... (may take a while)\n");
    keys_.reserve(1u << key_bits_);
    for (uint32_t x = 0; x < (1u << key_bits_); x++) keys_.push_back(x);
    std::random_shuffle(keys_.begin(), keys_.end());
    fprintf(stderr, "Done!\n");

    ft_ = new T(options_, 0);
  }

  ~PlfsFilterBench() { delete ft_; }

#if defined(PDLFS_PLATFORM_POSIX)
  static inline double ToSecs(const struct timeval* tv) {
    return tv->tv_sec + tv->tv_usec / 1000.0 / 1000.0;
  }
#endif

  void LogAndApply() {
    const double k = 1000.0, ki = 1024.0;
    const uint64_t start = Env::Default()->NowMicros();
#if defined(PDLFS_PLATFORM_POSIX)
    struct rusage tmp_usage;
    int r0 = getrusage(RUSAGE_SELF, &tmp_usage);
    ASSERT_EQ(r0, 0);
#endif
    fprintf(stderr, "Inserting keys ... (%d tables)\n", int(num_tables_));
    size_t size = 0;  // Total filter size
    const size_t num_keys = (1u << key_bits_) / num_tables_;  // Keys per table
    std::vector<uint32_t>::iterator it = keys_.begin();
    std::string buf;  // Buffer space for keys
    for (size_t j = 0; j < num_tables_; j++) {
      fprintf(stderr, "\r%d/%d", int(j), int(num_tables_));
      ft_->Reset(num_keys);
      for (size_t i = 0; i < num_keys; i++) {
        buf.clear();
        PutFixed32(&buf, *it);
        ft_->AddKey(buf);
        ++it;
      }
      Slice contents = ft_->Finish();
      size += contents.size();
    }
    fprintf(stderr, "\r%d/%d\n", int(num_tables_), int(num_tables_));
    fprintf(stderr, "Done!\n");
    const uint64_t end = Env::Default()->NowMicros();
    const uint64_t dura = end - start;

    fprintf(stderr, "----------------------------------------\n");
    fprintf(stderr, "  Keys per filter: %d\n", int(num_keys));
    fprintf(stderr, "      Num filters: %d\n", int(num_tables_));
    fprintf(stderr, "Total filter size: %.2f MiB\n", 1.0 * size / ki / ki);
    fprintf(stderr, "          Density: %.2f%%\n", 100.0 / num_tables_);
    fprintf(stderr, "     Storage cost: %.2f (bits per key)\n",
            8.0 * size / (num_keys * num_tables_));

#if defined(PDLFS_PLATFORM_POSIX)
    struct rusage usage;
    int r1 = getrusage(RUSAGE_SELF, &usage);
    ASSERT_EQ(r1, 0);
    double utime = ToSecs(&usage.ru_utime) - ToSecs(&tmp_usage.ru_utime);
    double stime = ToSecs(&usage.ru_stime) - ToSecs(&tmp_usage.ru_stime);
    fprintf(stderr, "    User CPU Time: %.3f s\n", utime);
    fprintf(stderr, "  System CPU Time: %.3f s\n", stime);
#if defined(PDLFS_OS_LINUX)
    cpu_set_t cpu_set;
    CPU_ZERO(&cpu_set);
    int r2 = sched_getaffinity(getpid(), sizeof(cpu_set), &cpu_set);
    ASSERT_EQ(r2, 0);
    fprintf(stderr, "    Num CPU Cores: %d\n", CPU_COUNT(&cpu_set));
    fprintf(stderr, "        CPU Usage: %.1f%%\n",
            k * k * (utime + stime) / dura * 100);
#endif
#endif
  }

 private:
  const size_t num_tables_;  // Num tables per epoch
  const size_t key_bits_;
  std::vector<uint32_t> keys_;
  DirOptions options_;
  T* ft_;
};

}  // namespace plfsio
}  // namespace pdlfs

#if defined(PDLFS_GFLAGS)
#include <gflags/gflags.h>
#endif
#if defined(PDLFS_GLOG)
#include <glog/logging.h>
#endif

static void BM_Usage() {
  fprintf(stderr,
          "Use --bench=ft,<fmt> or --bench=qu,<fmt> to run benchmark.\n\n");
  fprintf(stderr, "==Valid fmt are:\n");
  fprintf(stderr, "bf      (bloom filter)\n");
  fprintf(stderr, "bmp     (bitmap)\n");
  fprintf(stderr, "vb      (bitmap, varint)\n");
  fprintf(stderr, "vbp     (bitmap, modified varint)\n");
  fprintf(stderr, "pfdelta (bitmap, modified p-for-delta)\n");
  fprintf(stderr, "r       (bitmap, modified roaring)\n");
  fprintf(stderr,
          "pr      (bitmap, modified roaring with partition lookup table)\n");
  fprintf(stderr, "\n");
}

static void BM_LogAndApply(const char* fmt) {
  if (fmt[0] != ',') {
    BM_Usage();
  } else if (strcmp(fmt + 1, "bf") == 0) {
    typedef pdlfs::plfsio::PlfsFilterBench<pdlfs::plfsio::BloomBlock>
        PlfsBloomFilterBench;
    PlfsBloomFilterBench bench;
    bench.LogAndApply();
  } else if (strcmp(fmt + 1, "bmp") == 0) {
    typedef pdlfs::plfsio::PlfsFilterBench<
        pdlfs::plfsio::BitmapBlock<pdlfs::plfsio::UncompressedFormat> >
        PlfsBitmapBench;
    PlfsBitmapBench bench;
    bench.LogAndApply();
  } else if (strcmp(fmt + 1, "vb") == 0) {
    typedef pdlfs::plfsio::PlfsFilterBench<
        pdlfs::plfsio::BitmapBlock<pdlfs::plfsio::VarintFormat> >
        PlfsVarintBitmapBench;
    PlfsVarintBitmapBench bench;
    bench.LogAndApply();
  } else if (strcmp(fmt + 1, "vbp") == 0) {
    typedef pdlfs::plfsio::PlfsFilterBench<
        pdlfs::plfsio::BitmapBlock<pdlfs::plfsio::VarintPlusFormat> >
        PlfsVarintPlusBitmapBench;
    PlfsVarintPlusBitmapBench bench;
    bench.LogAndApply();
  } else if (strcmp(fmt + 1, "pfdelta") == 0) {
    typedef pdlfs::plfsio::PlfsFilterBench<
        pdlfs::plfsio::BitmapBlock<pdlfs::plfsio::PForDeltaFormat> >
        PlfsPForDeltaBitmapBench;
    PlfsPForDeltaBitmapBench bench;
    bench.LogAndApply();
  } else if (strcmp(fmt + 1, "r") == 0) {
    typedef pdlfs::plfsio::PlfsFilterBench<
        pdlfs::plfsio::BitmapBlock<pdlfs::plfsio::RoaringFormat> >
        PlfsRoaringBitmapBench;
    PlfsRoaringBitmapBench bench;
    bench.LogAndApply();
  } else if (strcmp(fmt + 1, "pr") == 0) {
    typedef pdlfs::plfsio::PlfsFilterBench<
        pdlfs::plfsio::BitmapBlock<pdlfs::plfsio::PRoaringFormat> >
        PlfsPRoaringBitmapBench;
    PlfsPRoaringBitmapBench bench(100);
    bench.LogAndApply();
  } else {
    BM_Usage();
  }
}

static void BM_Main(int* argc, char*** argv) {
#if defined(PDLFS_GFLAGS)
  google::ParseCommandLineFlags(argc, argv, true);
#endif
#if defined(PDLFS_GLOG)
  google::InitGoogleLogging((*argv)[0]);
  google::InstallFailureSignalHandler();
#endif
  pdlfs::Slice bench_name;
  if (*argc > 1) {
    bench_name = pdlfs::Slice((*argv)[*argc - 1]);
  }
  if (*argc <= 1) {
    BM_Usage();
  } else if (bench_name.starts_with("--bench=ft")) {
    BM_LogAndApply(bench_name.c_str() + strlen("--bench=ft"));
  } else if (bench_name.starts_with("--bench=qu")) {
    BM_Usage();
  } else {
    BM_Usage();
  }
}

int main(int argc, char* argv[]) {
  pdlfs::Slice token;
  if (argc > 1) {
    token = pdlfs::Slice(argv[argc - 1]);
  }
  if (!token.starts_with("--bench")) {
    return pdlfs::test::RunAllTests(&argc, &argv);
  } else {
    BM_Main(&argc, &argv);
    return 0;
  }
}<|MERGE_RESOLUTION|>--- conflicted
+++ resolved
@@ -220,9 +220,6 @@
   }
 }
 
-<<<<<<< HEAD
-template <typename T, size_t key_bits = 24>
-=======
 // Roaring bitmap filter
 typedef FilterTest<BitmapBlock<PRoaringFormat>, BitmapKeyMustMatch>
     PRoaringBitmapFilterTest;
@@ -240,8 +237,7 @@
   }
 }
 
-template <typename T>
->>>>>>> 6df8025a
+template <typename T, size_t key_bits = 24>
 class PlfsFilterBench {
  public:
   explicit PlfsFilterBench(size_t num_tables = 64)
@@ -352,8 +348,7 @@
   fprintf(stderr, "vbp     (bitmap, modified varint)\n");
   fprintf(stderr, "pfdelta (bitmap, modified p-for-delta)\n");
   fprintf(stderr, "r       (bitmap, modified roaring)\n");
-  fprintf(stderr,
-          "pr      (bitmap, modified roaring with partition lookup table)\n");
+  fprintf(stderr, "pr      (bitmap, modified roaring with partitions)\n");
   fprintf(stderr, "\n");
 }
 
@@ -399,7 +394,7 @@
     typedef pdlfs::plfsio::PlfsFilterBench<
         pdlfs::plfsio::BitmapBlock<pdlfs::plfsio::PRoaringFormat> >
         PlfsPRoaringBitmapBench;
-    PlfsPRoaringBitmapBench bench(100);
+    PlfsPRoaringBitmapBench bench;
     bench.LogAndApply();
   } else {
     BM_Usage();
